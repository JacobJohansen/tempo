package compactor

import (
	"context"
	"fmt"
	"hash/fnv"
	"time"

	"github.com/cortexproject/cortex/pkg/ring"
	"github.com/cortexproject/cortex/pkg/util"
	"github.com/cortexproject/cortex/pkg/util/services"
	"github.com/go-kit/kit/log/level"
	"github.com/grafana/tempo/modules/storage"
	tempo_util "github.com/grafana/tempo/pkg/util"
	"github.com/pkg/errors"
	"github.com/prometheus/client_golang/prometheus"
)

const (
<<<<<<< HEAD
	CompactorRingKey = "compactor-key"
	waitOnStartup    = time.Minute
=======
	waitOnStartup = time.Minute
>>>>>>> 1b2ae571
)

type Compactor struct {
	services.Service

	cfg   *Config
	store storage.Store

	// Ring used for sharding compactions.
	ringLifecycler *ring.Lifecycler
	Ring           *ring.Ring

	subservices        *services.Manager
	subservicesWatcher *services.FailureWatcher
}

// New makes a new Querier.
func New(cfg Config, store storage.Store) (*Compactor, error) {
	c := &Compactor{
		cfg:   &cfg,
		store: store,
	}

	subservices := []services.Service(nil)
	if c.isSharded() {
		lifecyclerCfg := c.cfg.ShardingRing.ToLifecyclerConfig()
		lifecycler, err := ring.NewLifecycler(lifecyclerCfg, ring.NewNoopFlushTransferer(), "compactor", cfg.OverrideRingKey, false, prometheus.DefaultRegisterer)
		if err != nil {
			return nil, errors.Wrap(err, "unable to initialize compactor ring lifecycler")
		}
		c.ringLifecycler = lifecycler
		subservices = append(subservices, c.ringLifecycler)

		ring, err := ring.New(lifecyclerCfg.RingConfig, "compactor", cfg.OverrideRingKey, prometheus.DefaultRegisterer)
		if err != nil {
			return nil, errors.Wrap(err, "unable to initialize compactor ring")
		}
		c.Ring = ring
		subservices = append(subservices, c.Ring)

		c.subservices, err = services.NewManager(subservices...)
		if err != nil {
			return nil, fmt.Errorf("failed to create subservices %w", err)
		}
		c.subservicesWatcher = services.NewFailureWatcher()
		c.subservicesWatcher.WatchManager(c.subservices)
	}

	c.Service = services.NewBasicService(c.starting, c.running, c.stopping)

	return c, nil
}

func (c *Compactor) starting(ctx context.Context) error {
	if c.subservices != nil {
		err := services.StartManagerAndAwaitHealthy(ctx, c.subservices)
		if err != nil {
			return fmt.Errorf("failed to start subservices %w", err)
		}

		ctx := context.Background()

		level.Info(util.Logger).Log("msg", "waiting to be active in the ring")
		err = c.waitRingActive(ctx)
		if err != nil {
			return err
		}
	}

	return nil
}

func (c *Compactor) running(ctx context.Context) error {
	go func() {
		level.Info(util.Logger).Log("msg", "waiting for compaction ring to settle", "waitDuration", waitOnStartup)
		time.Sleep(waitOnStartup)
		level.Info(util.Logger).Log("msg", "enabling compaction")
		c.store.EnableCompaction(&c.cfg.Compactor, c)
	}()

	if c.subservices != nil {
		select {
		case <-ctx.Done():
			return nil
		case err := <-c.subservicesWatcher.Chan():
			return fmt.Errorf("distributor subservices failed %w", err)
		}
	} else {
		<-ctx.Done()
	}

	return nil
}

// Called after distributor is asked to stop via StopAsync.
func (c *Compactor) stopping(_ error) error {
	if c.subservices != nil {
		return services.StopManagerAndAwaitStopped(context.Background(), c.subservices)
	}

	return nil
}

func (c *Compactor) Owns(hash string) bool {
	if !c.isSharded() {
		return true
	}

	level.Debug(util.Logger).Log("msg", "checking hash", "hash", hash)

	hasher := fnv.New32a()
	_, _ = hasher.Write([]byte(hash))
	hash32 := hasher.Sum32()

	rs, err := c.Ring.Get(hash32, ring.Read, []ring.IngesterDesc{})
	if err != nil {
		level.Error(util.Logger).Log("msg", "failed to get ring", "err", err)
		return false
	}

	if len(rs.Ingesters) != 1 {
		level.Error(util.Logger).Log("msg", "unexpected number of compactors in the shard (expected 1, got %d)", len(rs.Ingesters))
		return false
	}

	level.Debug(util.Logger).Log("msg", "checking addresses", "owning_addr", rs.Ingesters[0].Addr, "this_addr", c.ringLifecycler.Addr)

	return rs.Ingesters[0].Addr == c.ringLifecycler.Addr
}

func (c *Compactor) Combine(objA []byte, objB []byte) []byte {
	return tempo_util.CombineTraces(objA, objB)
}

func (c *Compactor) waitRingActive(ctx context.Context) error {
	for {
		// Check if the ingester is ACTIVE in the ring and our ring client
		// has detected it.
		if rs, err := c.Ring.GetAll(ring.Reporting); err == nil {
			for _, i := range rs.Ingesters {
				if i.GetAddr() == c.ringLifecycler.Addr && i.GetState() == ring.ACTIVE {
					return nil
				}
			}
		}

		select {
		case <-time.After(time.Second):
			// Nothing to do
		case <-ctx.Done():
			return ctx.Err()
		}
	}
}

func (c *Compactor) isSharded() bool {
	return c.cfg.ShardingRing.KVStore.Store != ""
}<|MERGE_RESOLUTION|>--- conflicted
+++ resolved
@@ -17,12 +17,7 @@
 )
 
 const (
-<<<<<<< HEAD
-	CompactorRingKey = "compactor-key"
-	waitOnStartup    = time.Minute
-=======
 	waitOnStartup = time.Minute
->>>>>>> 1b2ae571
 )
 
 type Compactor struct {
