package ingester

import (
	"context"
	"fmt"
	"hash/maphash"
	"sync"
	"sync/atomic"
	"time"

	"github.com/gogo/protobuf/proto"
	"github.com/google/uuid"
	"github.com/pkg/errors"
	"github.com/prometheus/client_golang/prometheus"
	"github.com/prometheus/client_golang/prometheus/promauto"

	"github.com/grafana/tempo/pkg/tempopb"
	"github.com/grafana/tempo/pkg/util"
	tempodb_backend "github.com/grafana/tempo/tempodb/backend"
	tempodb_wal "github.com/grafana/tempo/tempodb/wal"
)

type traceFingerprint uint64

// Errors returned on Query.
var (
	ErrTraceMissing = errors.New("Trace missing")
)

var (
	metricTracesCreatedTotal = promauto.NewCounterVec(prometheus.CounterOpts{
		Namespace: "tempo",
		Name:      "ingester_traces_created_total",
		Help:      "The total number of traces created per tenant.",
	}, []string{"tenant"})
	metricBlocksClearedTotal = promauto.NewCounter(prometheus.CounterOpts{
		Namespace: "tempo",
		Name:      "ingester_blocks_cleared_total",
		Help:      "The total number of blocks cleared.",
	})
)

type traceMapShard struct {
	tracesMtx *sync.RWMutex
	traces    map[traceFingerprint]*trace
}

type instance struct {
	traceMapShardMtx *sync.RWMutex
	traceMapShards   map[string]*traceMapShard

	blockTracesMtx sync.RWMutex
	headBlock      *tempodb_wal.HeadBlock
	completeBlocks []*tempodb_wal.CompleteBlock
	lastBlockCut   time.Time

	instanceID         string
	tracesCreatedTotal prometheus.Counter
	tracesInMemory     uint64
	limiter            *Limiter
<<<<<<< HEAD
	wal                friggdb.WAL

	seed maphash.Seed
=======
	wal                *tempodb_wal.WAL
>>>>>>> 5636c815
}

func newInstance(instanceID string, limiter *Limiter, wal *tempodb_wal.WAL) (*instance, error) {
	i := &instance{
		traceMapShardMtx: new(sync.RWMutex),
		traceMapShards:   make(map[string]*traceMapShard, 256),

		instanceID:         instanceID,
		tracesCreatedTotal: metricTracesCreatedTotal.WithLabelValues(instanceID),
		limiter:            limiter,
		wal:                wal,
		seed:               maphash.MakeSeed(),
	}
	err := i.resetHeadBlock()
	if err != nil {
		return nil, err
	}
	return i, nil
}

<<<<<<< HEAD
func (i *instance) getOrCreateShard(ctx context.Context, traceID []byte) (*traceMapShard, bool) {
	// Hash to evenly distribute search space
	hasher := maphash.Hash{}
	hasher.SetSeed(i.seed)
	hasher.Write(traceID)
	idSum := []byte{}
	shardKey := fmt.Sprintf("%x", hasher.Sum(idSum))[0:1]

	// Check if shard exists
	// After a first few requests this should always be true
	i.traceMapShardMtx.RLock()
	shard, ok := i.traceMapShards[shardKey]
	i.traceMapShardMtx.RUnlock()

	if ok {
		return shard, false
	}

	// Create a shard. Need a write lock here
	i.traceMapShardMtx.Lock()
	defer i.traceMapShardMtx.Unlock()

	// Shard might've been created by another process
	shard, ok = i.traceMapShards[shardKey]
	if ok {
		return shard, false
	}
=======
func (i *instance) Push(ctx context.Context, req *tempopb.PushRequest) error {
	i.tracesMtx.Lock()
	defer i.tracesMtx.Unlock()
>>>>>>> 5636c815

	shard = &traceMapShard{
		tracesMtx: new(sync.RWMutex),
		traces:    make(map[traceFingerprint]*trace),
	}
	i.traceMapShards[shardKey] = shard
	return shard, true
}

func (i *instance) Push(ctx context.Context, req *friggpb.PushRequest) error {
	trace, err := i.getOrCreateTrace(ctx, req)
	if err != nil {
		return err
	}

	if trace == nil {
		return errors.New("Error creating trace")
	}
	if err := trace.Push(ctx, req); err != nil {
		return err
	}

	return nil
}

<<<<<<< HEAD
// PushTrace is used by the wal replay code and so it can push directly into the head block with 0 shenanigans
func (i *instance) PushTrace(ctx context.Context, t *friggpb.Trace) error {
	if len(t.Batches) == 0 {
		return fmt.Errorf("invalid trace received with 0 batches")
	}

	if len(t.Batches[0].Spans) == 0 {
		return fmt.Errorf("invalid batch received with 0 spans")
	}

	return i.headBlock.Write(t.Batches[0].Spans[0].TraceId, t)
=======
// PushBytes is used by the wal replay code and so it can push directly into the head block with 0 shenanigans
func (i *instance) PushBytes(ctx context.Context, id tempodb_backend.ID, object []byte) error {
	i.tracesMtx.Lock()
	defer i.tracesMtx.Unlock()

	return i.headBlock.Write(id, object)
>>>>>>> 5636c815
}

// Moves any complete traces out of the map to complete traces
func (i *instance) CutCompleteTraces(cutoff time.Duration, immediate bool) error {
	i.blockTracesMtx.Lock()
	defer i.blockTracesMtx.Unlock()

	now := time.Now()
<<<<<<< HEAD
	for _, shard := range i.traceMapShards {
		shard.tracesMtx.Lock()
		for key, trace := range shard.traces {
			if now.Add(cutoff).After(trace.lastAppend) || immediate {
				err := i.headBlock.Write(trace.traceID, trace.trace)
				if err != nil {
					return err
				}

				delete(shard.traces, key)
				// Subtract one from numTracesOnMap per https://godoc.org/sync/atomic#AddUint64
				atomic.AddUint64(&i.tracesInMemory, ^uint64(0))
=======
	for key, trace := range i.traces {
		if now.Add(cutoff).After(trace.lastAppend) || immediate {
			out, err := proto.Marshal(trace.trace)
			if err != nil {
				return err
			}

			err = i.headBlock.Write(trace.traceID, out)
			if err != nil {
				return err
>>>>>>> 5636c815
			}
		}
		shard.tracesMtx.Unlock()
	}

	return nil
}

func (i *instance) CutBlockIfReady(maxTracesPerBlock int, maxBlockLifetime time.Duration, immediate bool) (bool, error) {
	i.blockTracesMtx.RLock()
	defer i.blockTracesMtx.RUnlock()

	if i.headBlock == nil {
		return false, nil
	}

	now := time.Now()
	ready := i.headBlock.Length() >= maxTracesPerBlock || i.lastBlockCut.Add(maxBlockLifetime).Before(now) || immediate

	if ready {
		completeBlock, err := i.headBlock.Complete(i.wal)
		if err != nil {
			return false, err
		}

		i.completeBlocks = append(i.completeBlocks, completeBlock)
		err = i.resetHeadBlock()
		if err != nil {
			return false, err
		}
	}

	return ready, nil
}

func (i *instance) GetBlockToBeFlushed() *tempodb_wal.CompleteBlock {
	i.blockTracesMtx.Lock()
	defer i.blockTracesMtx.Unlock()

	for _, c := range i.completeBlocks {
		if c.TimeWritten().IsZero() {
			return c
		}
	}

	return nil
}

func (i *instance) ClearCompleteBlocks(completeBlockTimeout time.Duration) error {
	var err error

	i.blockTracesMtx.Lock()
	defer i.blockTracesMtx.Unlock()

	for idx, b := range i.completeBlocks {
		written := b.TimeWritten()
		if written.IsZero() {
			continue
		}

		if written.Add(completeBlockTimeout).Before(time.Now()) {
			i.completeBlocks = append(i.completeBlocks[:idx], i.completeBlocks[idx+1:]...)
			err = b.Clear()
			if err == nil {
				metricBlocksClearedTotal.Inc()
			}
			break
		}
	}

	return err
}

func (i *instance) FindTraceByID(id []byte) (*tempopb.Trace, error) {
	// First search live traces being assembled in the ingester instance.
	// Find shard
	hasher := maphash.Hash{}
	hasher.SetSeed(i.seed)
	hasher.Write(id)
	idSum := []byte{}
	shard, ok := i.traceMapShards[fmt.Sprintf("%x", hasher.Sum(idSum))[0:1]]
	if ok {
		shard.tracesMtx.Lock()
		if liveTrace, ok := shard.traces[traceFingerprint(util.Fingerprint(id))]; ok {
			retMe := liveTrace.trace
			shard.tracesMtx.Unlock()
			return retMe, nil
		}
		shard.tracesMtx.Unlock()
	}

	i.blockTracesMtx.Lock()
	defer i.blockTracesMtx.Unlock()

	foundBytes, err := i.headBlock.Find(id)
	if err != nil {
		return nil, err
	}
	if foundBytes != nil {
		out := &tempopb.Trace{}

		err = proto.Unmarshal(foundBytes, out)
		if err != nil {
			return nil, err
		}

		return out, nil
	}

	for _, c := range i.completeBlocks {
		foundBytes, err = c.Find(id)
		if err != nil {
			return nil, err
		}
		if foundBytes != nil {
			out := &tempopb.Trace{}

			err = proto.Unmarshal(foundBytes, out)
			if err != nil {
				return nil, err
			}
			return out, err
		}
	}

	return nil, nil
}

<<<<<<< HEAD
func (i *instance) getOrCreateTrace(ctx context.Context, req *friggpb.PushRequest) (*trace, error) {
=======
func (i *instance) getOrCreateTrace(req *tempopb.PushRequest) (*trace, error) {
>>>>>>> 5636c815
	if len(req.Batch.Spans) == 0 {
		return nil, fmt.Errorf("invalid request received with 0 spans")
	}

	// two assumptions here should hold.  distributor separates spans by traceid.  0 length span slices should be filtered before here
	traceID := req.Batch.Spans[0].TraceId
	fp := traceFingerprint(util.Fingerprint(traceID))

	shard, _ := i.getOrCreateShard(ctx, traceID)
	shard.tracesMtx.RLock()

	trace, ok := shard.traces[fp]
	if ok {
		shard.tracesMtx.RUnlock()
		return trace, nil
	}
	shard.tracesMtx.RUnlock()

	// err := i.limiter.AssertMaxTracesPerUser(i.instanceID, int(i.tracesInMemory))
	// if err != nil {
	// 	return nil, httpgrpc.Errorf(http.StatusTooManyRequests, err.Error())
	// }

	trace = newTrace(fp, traceID)
	shard.tracesMtx.Lock()
	shard.traces[fp] = trace
	shard.tracesMtx.Unlock()

	// atomic.AddUint64(&i.tracesInMemory, 1)
	// i.tracesCreatedTotal.Inc()

	return trace, nil
}

func (i *instance) resetHeadBlock() error {
	var err error
	i.headBlock, err = i.wal.NewBlock(uuid.New(), i.instanceID)
	i.lastBlockCut = time.Now()
	return err
}<|MERGE_RESOLUTION|>--- conflicted
+++ resolved
@@ -58,13 +58,7 @@
 	tracesCreatedTotal prometheus.Counter
 	tracesInMemory     uint64
 	limiter            *Limiter
-<<<<<<< HEAD
-	wal                friggdb.WAL
-
-	seed maphash.Seed
-=======
 	wal                *tempodb_wal.WAL
->>>>>>> 5636c815
 }
 
 func newInstance(instanceID string, limiter *Limiter, wal *tempodb_wal.WAL) (*instance, error) {
@@ -85,7 +79,6 @@
 	return i, nil
 }
 
-<<<<<<< HEAD
 func (i *instance) getOrCreateShard(ctx context.Context, traceID []byte) (*traceMapShard, bool) {
 	// Hash to evenly distribute search space
 	hasher := maphash.Hash{}
@@ -113,11 +106,6 @@
 	if ok {
 		return shard, false
 	}
-=======
-func (i *instance) Push(ctx context.Context, req *tempopb.PushRequest) error {
-	i.tracesMtx.Lock()
-	defer i.tracesMtx.Unlock()
->>>>>>> 5636c815
 
 	shard = &traceMapShard{
 		tracesMtx: new(sync.RWMutex),
@@ -127,7 +115,7 @@
 	return shard, true
 }
 
-func (i *instance) Push(ctx context.Context, req *friggpb.PushRequest) error {
+func (i *instance) Push(ctx context.Context, req *tempopb.PushRequest) error {
 	trace, err := i.getOrCreateTrace(ctx, req)
 	if err != nil {
 		return err
@@ -143,26 +131,12 @@
 	return nil
 }
 
-<<<<<<< HEAD
-// PushTrace is used by the wal replay code and so it can push directly into the head block with 0 shenanigans
-func (i *instance) PushTrace(ctx context.Context, t *friggpb.Trace) error {
-	if len(t.Batches) == 0 {
-		return fmt.Errorf("invalid trace received with 0 batches")
-	}
-
-	if len(t.Batches[0].Spans) == 0 {
-		return fmt.Errorf("invalid batch received with 0 spans")
-	}
-
-	return i.headBlock.Write(t.Batches[0].Spans[0].TraceId, t)
-=======
 // PushBytes is used by the wal replay code and so it can push directly into the head block with 0 shenanigans
 func (i *instance) PushBytes(ctx context.Context, id tempodb_backend.ID, object []byte) error {
 	i.tracesMtx.Lock()
 	defer i.tracesMtx.Unlock()
 
 	return i.headBlock.Write(id, object)
->>>>>>> 5636c815
 }
 
 // Moves any complete traces out of the map to complete traces
@@ -171,31 +145,23 @@
 	defer i.blockTracesMtx.Unlock()
 
 	now := time.Now()
-<<<<<<< HEAD
 	for _, shard := range i.traceMapShards {
 		shard.tracesMtx.Lock()
 		for key, trace := range shard.traces {
 			if now.Add(cutoff).After(trace.lastAppend) || immediate {
-				err := i.headBlock.Write(trace.traceID, trace.trace)
+				out, err := proto.Marshal(trace.trace)
 				if err != nil {
 					return err
 				}
 
+				err = i.headBlock.Write(trace.traceID, out)
+				if err != nil {
+					return err
+				}
+
 				delete(shard.traces, key)
 				// Subtract one from numTracesOnMap per https://godoc.org/sync/atomic#AddUint64
 				atomic.AddUint64(&i.tracesInMemory, ^uint64(0))
-=======
-	for key, trace := range i.traces {
-		if now.Add(cutoff).After(trace.lastAppend) || immediate {
-			out, err := proto.Marshal(trace.trace)
-			if err != nil {
-				return err
-			}
-
-			err = i.headBlock.Write(trace.traceID, out)
-			if err != nil {
-				return err
->>>>>>> 5636c815
 			}
 		}
 		shard.tracesMtx.Unlock()
@@ -324,11 +290,7 @@
 	return nil, nil
 }
 
-<<<<<<< HEAD
-func (i *instance) getOrCreateTrace(ctx context.Context, req *friggpb.PushRequest) (*trace, error) {
-=======
 func (i *instance) getOrCreateTrace(req *tempopb.PushRequest) (*trace, error) {
->>>>>>> 5636c815
 	if len(req.Batch.Spans) == 0 {
 		return nil, fmt.Errorf("invalid request received with 0 spans")
 	}
